--- conflicted
+++ resolved
@@ -205,48 +205,6 @@
               />
             </div>
           </div>
-<<<<<<< HEAD
-          <div className="play-button-container">
-            <button 
-              className="play-btn"
-              onClick={handlePlayClick}
-              disabled={isInitializing || !isVisualsReady}
-              title={isPlaying ? 'Stop' : 'Play'}
-            >
-              {isInitializing ? (
-                <svg className="play-icon" viewBox="0 0 24 24" fill="currentColor" xmlns="http://www.w3.org/2000/svg">
-                  <circle cx="12" cy="12" r="3">
-                    <animate attributeName="r" values="3;8;3" dur="1s" repeatCount="indefinite"/>
-                    <animate attributeName="opacity" values="1;0;1" dur="1s" repeatCount="indefinite"/>
-                  </circle>
-                </svg>
-              ) : isPlaying ? (
-                <svg className="play-icon" viewBox="0 0 24 24" fill="currentColor" xmlns="http://www.w3.org/2000/svg">
-                  <rect x="6" y="6" width="12" height="12"/>
-                </svg>
-              ) : (
-                <svg className="play-icon" viewBox="0 0 24 24" fill="currentColor" xmlns="http://www.w3.org/2000/svg">
-                  <path d="M8 5v14l11-7z"/>
-                </svg>
-              )}
-            </button>
-          </div>
-          <HamburgerMenu
-            settings={effectiveSettings}
-            onSettingsChange={onSettingsChange}
-          />
-        </div>
-      </header>
-
-      <main id="main-content" className="main-content">
-        <section className="music-section">
-          <MusicDisplay 
-            abcNotation={abcNotation} 
-            settings={effectiveSettings}
-            onVisualsReady={handleVisualsReady}
-          />
-        </section>
-=======
         </div>
       </header>
 
@@ -258,12 +216,11 @@
           <div className="card-body p-8">
             <MusicDisplay 
               abcNotation={abcNotation} 
-              settings={settings}
+              settings={effectiveSettings}
               onVisualsReady={handleVisualsReady}
             />
           </div>
         </div>
->>>>>>> c94bdfcb
 
         {/* Generate Button */}
         <div className="text-center">
