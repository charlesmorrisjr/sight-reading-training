--- conflicted
+++ resolved
@@ -26,11 +26,7 @@
   console.debug('Dashboard props:', { settings, onSettingsChange });
   const handleCategoryClick = (categoryId) => {
     if (categoryId === 'intervals') {
-<<<<<<< HEAD
-      setShowIntervalsPage(true);
-=======
       navigate('/intervals');
->>>>>>> c94bdfcb
     } else {
       console.log(`Category clicked: ${categoryId}`);
     }
